import hashlib
import logging
import mimetypes
import os
import tempfile
import threading
from dataclasses import dataclass
from typing import Any, Callable, Dict, List, Optional, Tuple, TypeVar
from urllib.parse import urlparse

from google import genai
from google.genai import types
from tenacity import retry, retry_if_exception_type, stop_after_attempt, wait_exponential
from yt_dlp import YoutubeDL

from .models import ProcessingProgress

# Set up logging
logger = logging.getLogger("mantis")

T = TypeVar("T")
InputValidator = Callable[[str], Any]
OutputCreator = Callable[[str], T]


class MissingAPIKeyError(Exception):
    """Raised when a Google API key is not configured."""


@dataclass(frozen=True)
class UploadedFile:
    """Cached metadata for a file uploaded to Google AI."""

    uri: str
    mime_type: str
    size_bytes: int


_CLIENT_LOCK = threading.Lock()
_CLIENT: Optional[genai.Client] = None
_UPLOAD_CACHE: Dict[Tuple[str, float], UploadedFile] = {}

class MantisError(Exception):
    """Base exception class for Mantis errors."""
    pass

class AudioProcessingError(MantisError):
    """Exception raised when there's an error processing audio."""
    pass

class YouTubeDownloadError(MantisError):
    """Exception raised when there's an error downloading from YouTube."""
    pass

class ModelInferenceError(MantisError):
    """Exception raised when there's an error with the AI model inference."""
    pass

class ValidationError(MantisError):
    """Exception raised when there's a validation error."""
    pass


def _get_api_key() -> str:
    """Return the configured Google API key or raise."""

    for env_key in ("GOOGLE_API_KEY", "GEMINI_API_KEY", "GENAI_API_KEY"):
        value = os.getenv(env_key)
        if value:
            return value
    raise MissingAPIKeyError(
        "A Google API key is required. Set GOOGLE_API_KEY or GEMINI_API_KEY in your environment."
    )


def get_genai_client() -> genai.Client:
    """Lazily create and cache a Google GenAI client."""

    global _CLIENT
    if _CLIENT is not None:
        return _CLIENT

    with _CLIENT_LOCK:
        if _CLIENT is not None:
            return _CLIENT

        api_key = _get_api_key()

        http_options: Optional[types.HttpOptions] = None
        api_endpoint = os.getenv("GOOGLE_API_ENDPOINT")
        api_region = os.getenv("GOOGLE_API_REGION") or os.getenv("VERTEX_LOCATION")
        if api_endpoint or api_region:
            http_options = types.HttpOptions(api_endpoint=api_endpoint, api_region=api_region)

        client_options: Dict[str, Any] = {"api_key": api_key}
        if http_options:
            client_options["http_options"] = http_options

        _CLIENT = genai.Client(**client_options)
        return _CLIENT


def reset_genai_client_cache() -> None:
    """Reset cached client and uploads (used in tests)."""

    global _CLIENT
    with _CLIENT_LOCK:
        _CLIENT = None
    _UPLOAD_CACHE.clear()


def _detect_mime_type(path: str) -> str:
    mime, _ = mimetypes.guess_type(path)
    if mime:
        return mime
    extension = os.path.splitext(path)[1].lower()
    if extension == ".wav":
        return "audio/wav"
    if extension in {".m4a", ".aac"}:
        return "audio/mp4"
    if extension in {".flac"}:
        return "audio/flac"
    return "audio/mpeg"


def _cache_key(path: str) -> Tuple[str, float]:
    stat = os.stat(path)
    return (os.path.abspath(path), stat.st_mtime)


def _upload_audio_file(
    client: genai.Client,
    path: str,
    progress_callback: Optional[Callable[[ProcessingProgress], None]] = None,
) -> UploadedFile:
    cache_key = _cache_key(path)
    cached = _UPLOAD_CACHE.get(cache_key)
    if cached:
        logger.debug("Reusing cached upload for %s", path)
        return cached

    mime_type = _detect_mime_type(path)
    display_name = os.path.basename(path)

    if progress_callback:
        progress_callback(ProcessingProgress("Uploading audio", 0.6))

    with open(path, "rb") as file_obj:
        upload = client.files.upload(
            file=file_obj,
            config={"mime_type": mime_type, "display_name": display_name},
        )

    uploaded = UploadedFile(uri=upload.uri, mime_type=upload.mime_type or mime_type, size_bytes=upload.size_bytes)
    _UPLOAD_CACHE[cache_key] = uploaded
    return uploaded


def _build_contents(prompt: str, uploaded_file: UploadedFile) -> list:
    return [
        {
            "role": "user",
            "parts": [
                {"text": prompt},
                {"file_data": {"file_uri": uploaded_file.uri, "mime_type": uploaded_file.mime_type}},
            ],
        }
    ]


def _extract_output_text(response: Any) -> str:
    if response is None:
        raise ModelInferenceError("Received an empty response from Google GenAI")

    if hasattr(response, "output_text") and response.output_text:
        return response.output_text

    if hasattr(response, "text") and response.text:
        return response.text

    if hasattr(response, "candidates"):
        candidates = getattr(response, "candidates") or []
        for candidate in candidates:
            content = getattr(candidate, "content", None)
            if not content:
                continue
            parts = getattr(content, "parts", None)
            if not parts:
                continue
            text_parts = [getattr(part, "text", None) for part in parts if getattr(part, "text", None)]
            if text_parts:
                return "\n".join(text_parts)

    raise ModelInferenceError("Unable to extract text from Google GenAI response")

def is_youtube_url(url: str) -> bool:
    """
    Check if the given URL is a YouTube URL.
    
    Args:
        url: The URL to check
        
    Returns:
        bool: True if the URL is a YouTube URL, False otherwise
    """
    try:
        parsed = urlparse(url)
        return any(
            domain in parsed.netloc
            for domain in ['youtube.com', 'youtu.be', 'www.youtube.com']
        )
    except Exception as e:
        logger.warning(f"Error parsing URL {url}: {e}")
        return False

@retry(
    stop=stop_after_attempt(3),
    wait=wait_exponential(multiplier=1, min=2, max=10),
    retry=retry_if_exception_type(YouTubeDownloadError),
    reraise=True
)
def stream_youtube_audio(url: str, progress_callback: Optional[Callable[[ProcessingProgress], None]] = None) -> str:
    """
    Download audio from a YouTube URL to a temporary file.
    
    Args:
        url: The YouTube URL to download from
        progress_callback: Optional callback function to report progress
        
    Returns:
        str: Path to the downloaded temporary file
        
    Raises:
        YouTubeDownloadError: If there's an error downloading from YouTube
    """
    # Assert input validation
    assert url, "YouTube URL cannot be empty"
    assert isinstance(url, str), "YouTube URL must be a string"
    assert is_youtube_url(url), f"Invalid YouTube URL: {url}"
    assert progress_callback is None or callable(progress_callback), "progress_callback must be None or a callable function"
    
    temp_dir = tempfile.gettempdir()
    
    # Create a unique filename based on the URL to prevent caching issues
    import hashlib
    url_hash = hashlib.md5(url.encode()).hexdigest()[:10]
    temp_file = os.path.join(temp_dir, f'mantis_yt_{url_hash}.mp3')
    
    # Clean up any existing files with the same name
    if os.path.exists(temp_file):
        try:
            os.remove(temp_file)
            logger.debug(f"Removed existing temporary file: {temp_file}")
        except Exception as e:
            logger.warning(f"Failed to remove existing temporary file {temp_file}: {e}")
    
    def progress_hook(d: Dict[str, Any]) -> None:
        if progress_callback and 'downloaded_bytes' in d and 'total_bytes' in d and d['total_bytes'] > 0:
            progress = d['downloaded_bytes'] / d['total_bytes']
            progress_callback(ProcessingProgress("Downloading YouTube audio", progress))
    
    ydl_opts = {
        'format': 'bestaudio[ext=mp3]/bestaudio/best',
        'outtmpl': temp_file,
        'noplaylist': True,
        'quiet': True,  # Suppress most output
        'no_warnings': True,  # Suppress warnings
        'progress_hooks': [progress_hook] if progress_callback else [],
        'logger': None,  # Disable logger output
        'progress_callback': progress_callback,  # Pass the progress callback directly
        # Additional options to bypass YouTube's anti-bot measures
        'nocheckcertificate': True,
        'ignoreerrors': False,
        'logtostderr': False,
        'geo_bypass': True,
        'extractor_args': {'youtube': {'nocheckcertificate': True, 'skip_download': False}},
        # Use a random User-Agent to avoid being blocked
        'http_headers': {
            'User-Agent': 'Mozilla/5.0 (Windows NT 10.0; Win64; x64) AppleWebKit/537.36 (KHTML, like Gecko) Chrome/120.0.0.0 Safari/537.36',
            'Accept': 'text/html,application/xhtml+xml,application/xml;q=0.9,*/*;q=0.8',
            'Accept-Language': 'en-us,en;q=0.5',
            'Sec-Fetch-Mode': 'navigate',
        }
    }
    
    try:
        with YoutubeDL(ydl_opts) as ydl:
            logger.debug(f"Attempting to download audio from YouTube URL: {url}")
            ydl.download([url])
        
        # Assert the file was downloaded successfully
        assert os.path.exists(temp_file), f"Failed to download audio from {url}"
        assert os.path.getsize(temp_file) > 0, f"Downloaded file is empty: {temp_file}"
            
        logger.debug(f"Successfully downloaded audio from YouTube URL: {url} to {temp_file}")
        return temp_file
    except Exception as e:
        logger.error(f"Error downloading YouTube audio from {url}: {e}")
        raise YouTubeDownloadError(f"Failed to download audio from YouTube: {str(e)}")

def _default_safety_settings() -> Optional[List[types.SafetySetting]]:
    try:
        return [
            types.SafetySetting(category=types.HarmCategory.HARM_CATEGORY_HARASSMENT, threshold=types.HarmBlockThreshold.BLOCK_NONE),
            types.SafetySetting(category=types.HarmCategory.HARM_CATEGORY_HATE_SPEECH, threshold=types.HarmBlockThreshold.BLOCK_NONE),
            types.SafetySetting(category=types.HarmCategory.HARM_CATEGORY_SEXUAL_CONTENT, threshold=types.HarmBlockThreshold.BLOCK_NONE),
            types.SafetySetting(category=types.HarmCategory.HARM_CATEGORY_DANGEROUS_CONTENT, threshold=types.HarmBlockThreshold.BLOCK_NONE),
        ]
    except AttributeError:
        # Older versions of the SDK may not expose harm categories; fall back gracefully.
        return None


def process_audio_with_gemini(
    audio_file: str,
    validate_input: InputValidator,
    create_output: OutputCreator[T],
    model_prompt: str,
<<<<<<< HEAD
    model_name: str = "gemini-1.5-flash",
    progress_callback: Optional[Callable[[ProcessingProgress], None]] = None,
    response_schema: Optional[Dict[str, Any]] = None,
=======
    model_name: str = "gemini-1.5-flash-latest",
    progress_callback: Optional[Callable[[ProcessingProgress], None]] = None,
    *,
    response_schema: Optional[types.Schema] = None,
    output_mime_type: Optional[str] = None,
    client: Optional[genai.Client] = None,
>>>>>>> e4227e70
) -> T:
    """
    Process audio with Gemini AI using the provided input/output handlers.
    
    Args:
        audio_file: Path to the audio file or YouTube URL
        validate_input: Function to validate the input
        create_output: Function to create the output from the model response
        model_prompt: Prompt to send to the model
        model_name: Name of the Gemini model to use
        progress_callback: Optional callback function to report progress
        response_schema: Optional JSON schema describing the desired structured response
        
    Returns:
        T: The processed output
        
    Raises:
        AudioProcessingError: If there's an error processing the audio
        ModelInferenceError: If there's an error with the model inference
        ValidationError: If there's a validation error
    """
    # Assert input validation
    assert audio_file, "Audio file path or URL cannot be empty"
    assert isinstance(audio_file, str), "Audio file path or URL must be a string"
    assert callable(validate_input), "validate_input must be a callable function"
    assert callable(create_output), "create_output must be a callable function"
    assert model_prompt, "Model prompt cannot be empty"
    assert isinstance(model_prompt, str), "Model prompt must be a string"
    assert model_name, "Model name cannot be empty"
    assert isinstance(model_name, str), "Model name must be a string"
    assert progress_callback is None or callable(progress_callback), "progress_callback must be None or a callable function"
    
    temp_file_path = None
    output = None
    
    try:
        # Report initial progress
        if progress_callback:
            progress_callback(ProcessingProgress("Starting processing", 0.0))
        
        # Handle YouTube URLs
        if is_youtube_url(audio_file):
            logger.info(f"Processing YouTube URL: {audio_file}")
            if progress_callback:
                progress_callback(ProcessingProgress("Downloading YouTube audio", 0.0))
            
            temp_file_path = stream_youtube_audio(audio_file, progress_callback)
            file_to_process = temp_file_path
            
            # Assert the downloaded file exists
            assert os.path.exists(file_to_process), f"Downloaded YouTube audio file does not exist: {file_to_process}"
        else:
            logger.info(f"Processing local audio file: {audio_file}")
            file_to_process = audio_file
            
            # Assert the local file exists
            assert os.path.exists(file_to_process), f"Local audio file does not exist: {file_to_process}"
            
        # Validate input
        try:
            _validated_input = validate_input(file_to_process)
            # Assert validated input is not None
            assert _validated_input is not None, "Validated input cannot be None"
        except Exception as e:
            logger.error(f"Validation error: {e}")
            raise ValidationError(f"Input validation failed: {str(e)}")
        
        # Report progress before model processing
        if progress_callback:
            progress_callback(ProcessingProgress("Processing with AI model", 0.5))
        
        # Process with Gemini using the Responses API
        try:
<<<<<<< HEAD
            generation_config = None
            if response_schema:
                generation_config = {
                    "response_mime_type": "application/json",
                    "response_schema": response_schema,
                }

            model_kwargs: Dict[str, Any] = {}
            if generation_config:
                model_kwargs["generation_config"] = generation_config

            model = genai.GenerativeModel(model_name, **model_kwargs)
            
            # Assert model is not None
            assert model is not None, "Failed to create Gemini model"
            
            # Open the file in binary mode
            with open(file_to_process, "rb") as f:
                file_content = f.read()
            
            # Assert file content is not empty
            assert file_content, "Audio file content cannot be empty"
            
            # Create a file part for the model
            file_part = {"mime_type": "audio/mpeg", "data": file_content}
            
            # Generate content with the file and prompt
            generate_kwargs: Dict[str, Any] = {}
            if generation_config:
                generate_kwargs["generation_config"] = generation_config

            response = model.generate_content([model_prompt, file_part], **generate_kwargs)
            
            # Assert response is not None
            assert response is not None, "Model response cannot be None"
            assert hasattr(response, 'text'), "Model response must have a text attribute"
            assert response.text, "Model response text cannot be empty"
            
            # Report completion
=======
            if client is None:
                client = get_genai_client()

            uploaded = _upload_audio_file(client, file_to_process, progress_callback)
            contents = _build_contents(model_prompt, uploaded)

>>>>>>> e4227e70
            if progress_callback:
                progress_callback(ProcessingProgress("Generating response", 0.75))

            request_params = {
                "model": model_name,
                "contents": contents,
            }

            safety_settings = _default_safety_settings()
            if safety_settings:
                request_params["safety_settings"] = safety_settings
            if response_schema is not None:
                request_params["response_schema"] = response_schema
            if output_mime_type:
                request_params["output_mime_type"] = output_mime_type

            response = client.responses.generate(**request_params)

            if progress_callback:
                progress_callback(ProcessingProgress("Processing complete", 0.95))

            text = _extract_output_text(response)
            output = create_output(text)

            if progress_callback:
                progress_callback(ProcessingProgress("Done", 1.0))

            assert output is not None, "Created output cannot be None"
            return output
        except MissingAPIKeyError as e:
            logger.error("API key missing: %s", e)
            raise ModelInferenceError(str(e))
        except Exception as e:
            logger.error(f"Model inference error: {e}")
            raise ModelInferenceError(f"Error processing with Gemini AI: {str(e)}")
        
    except MantisError:
        # Re-raise MantisError subclasses without wrapping
        raise
    except Exception as e:
        logger.error(f"Unexpected error processing audio: {e}")
        raise AudioProcessingError(f"Unexpected error processing audio: {str(e)}")
    finally:
        # Ensure temporary files are cleaned up
        if temp_file_path and os.path.exists(temp_file_path):
            try:
                # Make sure the file is not in use
                import time
                for attempt in range(3):
                    try:
                        os.remove(temp_file_path)
                        logger.debug(f"Cleaned up temporary file: {temp_file_path}")
                        break
                    except PermissionError:
                        # File might still be in use, wait a bit and retry
                        time.sleep(0.5)
                    except Exception as e:
                        logger.warning(f"Failed to clean up temporary file {temp_file_path}: {e}")
                        break
                else:
                    logger.warning(f"Could not clean up temporary file after multiple attempts: {temp_file_path}")
            except Exception as e:
                logger.warning(f"Failed to clean up temporary file {temp_file_path}: {e}")
        
        # Return the output if we have it, otherwise re-raise the exception
        if output is not None:
            return output

def cleanup_temp_file(file_path: str) -> None:
    """
    Clean up temporary files.
    
    Args:
        file_path: Path to the temporary file to clean up
    """
    if os.path.exists(file_path):
        try:
            os.remove(file_path)
            logger.debug(f"Cleaned up temporary file: {file_path}")
        except Exception as e:
            logger.warning(f"Failed to clean up temporary file {file_path}: {e}")<|MERGE_RESOLUTION|>--- conflicted
+++ resolved
@@ -316,18 +316,12 @@
     validate_input: InputValidator,
     create_output: OutputCreator[T],
     model_prompt: str,
-<<<<<<< HEAD
-    model_name: str = "gemini-1.5-flash",
-    progress_callback: Optional[Callable[[ProcessingProgress], None]] = None,
-    response_schema: Optional[Dict[str, Any]] = None,
-=======
     model_name: str = "gemini-1.5-flash-latest",
     progress_callback: Optional[Callable[[ProcessingProgress], None]] = None,
     *,
     response_schema: Optional[types.Schema] = None,
     output_mime_type: Optional[str] = None,
     client: Optional[genai.Client] = None,
->>>>>>> e4227e70
 ) -> T:
     """
     Process audio with Gemini AI using the provided input/output handlers.
@@ -401,54 +395,12 @@
         
         # Process with Gemini using the Responses API
         try:
-<<<<<<< HEAD
-            generation_config = None
-            if response_schema:
-                generation_config = {
-                    "response_mime_type": "application/json",
-                    "response_schema": response_schema,
-                }
-
-            model_kwargs: Dict[str, Any] = {}
-            if generation_config:
-                model_kwargs["generation_config"] = generation_config
-
-            model = genai.GenerativeModel(model_name, **model_kwargs)
-            
-            # Assert model is not None
-            assert model is not None, "Failed to create Gemini model"
-            
-            # Open the file in binary mode
-            with open(file_to_process, "rb") as f:
-                file_content = f.read()
-            
-            # Assert file content is not empty
-            assert file_content, "Audio file content cannot be empty"
-            
-            # Create a file part for the model
-            file_part = {"mime_type": "audio/mpeg", "data": file_content}
-            
-            # Generate content with the file and prompt
-            generate_kwargs: Dict[str, Any] = {}
-            if generation_config:
-                generate_kwargs["generation_config"] = generation_config
-
-            response = model.generate_content([model_prompt, file_part], **generate_kwargs)
-            
-            # Assert response is not None
-            assert response is not None, "Model response cannot be None"
-            assert hasattr(response, 'text'), "Model response must have a text attribute"
-            assert response.text, "Model response text cannot be empty"
-            
-            # Report completion
-=======
             if client is None:
                 client = get_genai_client()
 
             uploaded = _upload_audio_file(client, file_to_process, progress_callback)
             contents = _build_contents(model_prompt, uploaded)
 
->>>>>>> e4227e70
             if progress_callback:
                 progress_callback(ProcessingProgress("Generating response", 0.75))
 
