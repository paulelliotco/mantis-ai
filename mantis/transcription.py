--- conflicted
+++ resolved
@@ -1,29 +1,14 @@
-<<<<<<< HEAD
-from typing import Union, Optional, Callable, Any
-from .models import TranscriptionInput, TranscriptionOutput, ProcessingProgress
-from .utils import process_audio_with_gemini, MantisError
-
-=======
 from typing import Callable, Optional, Union
 
 from .models import ProcessingProgress, TranscriptionInput, TranscriptionOutput
 from .utils import MantisError, process_audio_with_gemini
 
->>>>>>> e4227e70
 def transcribe(
     audio_file: str, 
     raw_output: bool = False,
     clean_output: bool = False,
     model: str = "gemini-1.5-flash-latest",
-<<<<<<< HEAD
-    progress_callback: Optional[Callable[[ProcessingProgress], None]] = None,
-    *,
-    stream: bool = False,
-    stream_callback: Optional[Callable[[str], None]] = None,
-    safety_settings: Optional[Any] = None,
-=======
     progress_callback: Optional[Callable[[ProcessingProgress], None]] = None
->>>>>>> e4227e70
 ) -> Union[str, TranscriptionOutput]:
     """
     Transcribe an audio source using Gemini AI.
