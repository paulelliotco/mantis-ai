from typing import Optional, List, Any, Literal, Union, Tuple, Dict
from pydantic import BaseModel as PydanticBaseModel, Field, field_validator, model_validator
import json

SUPPORTED_AUDIO_FORMATS = (".mp3", ".wav", ".m4a", ".ogg", ".flac", ".aac")


class ProcessingProgress:
    """Model for tracking processing progress."""
    
    def __init__(self, stage: str, progress: float):
        self.stage = stage
        self.progress = progress


class BaseModel(PydanticBaseModel):
    """Base model with common configuration and methods for all Mantis models."""
    
    model_config = {
        "extra": "forbid",
        "frozen": True,
    }
    
    def to_dict(self) -> Dict[str, Any]:
        """Convert model to dictionary."""
        return self.model_dump()
    
    def to_json(self) -> str:
        """Convert model to JSON string."""
        return json.dumps(self.to_dict(), indent=2)


class MantisBaseModel(BaseModel):
    """Base model with common configuration for all Mantis models."""
    
    model_config = {
        "extra": "forbid",
        "frozen": True,
    }


class TranscriptionInput(MantisBaseModel):
    """
    Model for input data required for transcription.
    """

    audio_file: str = Field(..., description="Path to the audio file or YouTube URL to be transcribed.")
    model: str = Field("gemini-1.5-flash-latest", description="The Gemini model to use for transcription.")

    @field_validator("audio_file")
    @classmethod
    def validate_audio_file(cls, v: str) -> str:
        if not any(v.endswith(fmt) for fmt in SUPPORTED_AUDIO_FORMATS) and not v.startswith("http"):
            raise ValueError(f"Audio file must end with one of {SUPPORTED_AUDIO_FORMATS} or be a valid URL")
        return v


class TranscriptionOutput(MantisBaseModel):
    """
    Model for the output data after transcription.
    """

    transcription: str = Field(..., description="The transcribed text from the audio source.")
    confidence: Optional[float] = Field(None, description="Confidence score of the transcription if available.")
    duration_seconds: Optional[float] = Field(None, description="Duration of the audio in seconds if available.")


class TranscriptionResult(BaseModel):
    """Result model for transcription."""
    text: str


class SummarizeInput(MantisBaseModel):
    audio_file: str = Field(..., description="Path to the audio file or YouTube URL to be summarized.")
    model: str = Field("gemini-1.5-flash-latest", description="The Gemini model to use for summarization.")
    max_length: Optional[int] = Field(None, description="Maximum length of the summary in characters.")

    @field_validator("audio_file")
    @classmethod
    def validate_audio_file(cls, v: str) -> str:
        if not (v.lower().endswith(SUPPORTED_AUDIO_FORMATS) or v.startswith("http")):
            raise ValueError(f"audio_file must be a path to one of {SUPPORTED_AUDIO_FORMATS} file or a YouTube URL.")
        return v


class SummarizeOutput(MantisBaseModel):
    summary: str = Field(..., description="The summarized text from the audio source.")
    word_count: Optional[int] = Field(None, description="Word count of the summary.")


class SummaryResult(BaseModel):
    """Result model for summarization."""
    text: str


class ExtractInput(MantisBaseModel):
    audio_file: str = Field(..., description="Path to the audio file or YouTube URL for extraction.")
    prompt: str = Field(..., description="Custom prompt specifying what information to extract.")
<<<<<<< HEAD
    model: str = Field("gemini-1.5-flash-latest", description="The Gemini model to use for extraction.")
=======
    model: str = Field("gemini-1.5-pro-latest", description="The Gemini model to use for extraction.")
>>>>>>> e4227e70
    structured_output: bool = Field(False, description="Whether to attempt to return structured data.")

    @field_validator("audio_file")
    @classmethod
    def validate_audio_file(cls, v: str) -> str:
        if not (v.lower().endswith(SUPPORTED_AUDIO_FORMATS) or v.startswith("http")):
            raise ValueError(f"audio_file must be a path to one of {SUPPORTED_AUDIO_FORMATS} file or a YouTube URL.")
        return v

    @field_validator("prompt")
    @classmethod
    def validate_prompt(cls, v: str) -> str:
        if not v.strip():
            raise ValueError("prompt cannot be empty.")
        return v


class ExtractOutput(MantisBaseModel):
    extraction: str = Field(..., description="The extracted information from the audio source.")
    structured_data: Optional[dict] = Field(None, description="Structured data if available and requested.")


class ExtractionResult(BaseModel):
    """Result model for extraction with structured output support."""

    model_config = BaseModel.model_config | {"extra": "allow"}

    key_points: Optional[List[str]] = None
    entities: Optional[List[str]] = None
    summary: Optional[str] = None
    raw_text: Optional[str] = None
    action_items: Optional[List[str]] = None
    additional_data: Dict[str, Any] = Field(default_factory=dict)

    @model_validator(mode="before")
    @classmethod
    def collect_additional_data(cls, value: Any):
        if isinstance(value, dict):
            extras: Dict[str, Any] = {}
            for key in list(value.keys()):
                if key not in cls.model_fields and key != "additional_data":
                    extras[key] = value.pop(key)

            if extras:
                existing = value.get("additional_data")
                if isinstance(existing, dict):
                    extras.update(existing)
                value["additional_data"] = extras

        return value<|MERGE_RESOLUTION|>--- conflicted
+++ resolved
@@ -96,11 +96,7 @@
 class ExtractInput(MantisBaseModel):
     audio_file: str = Field(..., description="Path to the audio file or YouTube URL for extraction.")
     prompt: str = Field(..., description="Custom prompt specifying what information to extract.")
-<<<<<<< HEAD
-    model: str = Field("gemini-1.5-flash-latest", description="The Gemini model to use for extraction.")
-=======
     model: str = Field("gemini-1.5-pro-latest", description="The Gemini model to use for extraction.")
->>>>>>> e4227e70
     structured_output: bool = Field(False, description="Whether to attempt to return structured data.")
 
     @field_validator("audio_file")
