--- conflicted
+++ resolved
@@ -1,9 +1,3 @@
-<<<<<<< HEAD
-from typing import Union, Optional, Callable, Any
-from .models import ExtractInput, ExtractOutput, ProcessingProgress
-from .utils import process_audio_with_gemini, MantisError
-
-=======
 import json
 import logging
 from typing import Callable, Optional, Union
@@ -41,27 +35,14 @@
 )
 
 
->>>>>>> e4227e70
 
 def extract(
     audio_file: str,
     prompt: str,
     raw_output: bool = False,
-<<<<<<< HEAD
-    model: str = "gemini-1.5-flash-latest",
-    structured_output: bool = False,
-    progress_callback: Optional[Callable[[ProcessingProgress], None]] = None,
-    *,
-    stream: bool = False,
-    stream_callback: Optional[Callable[[str], None]] = None,
-    safety_settings: Optional[Any] = None,
-    response_schema: Optional[Any] = None,
-    response_mime_type: Optional[str] = None,
-=======
     model: str = "gemini-1.5-pro-latest",
     structured_output: bool = False,
     progress_callback: Optional[Callable[[ProcessingProgress], None]] = None,
->>>>>>> e4227e70
 ) -> Union[str, ExtractOutput]:
     """
     Extract information from an audio source using Gemini AI.
@@ -133,16 +114,8 @@
         model_prompt=enhanced_prompt,
         model_name=model,
         progress_callback=progress_callback,
-<<<<<<< HEAD
-        stream=stream,
-        stream_callback=stream_callback,
-        safety_settings=safety_settings,
-        response_schema=response_schema,
-        response_mime_type=response_mime_type,
-=======
         response_schema=DEFAULT_EXTRACTION_SCHEMA if structured_output else None,
         output_mime_type="application/json" if structured_output else None,
->>>>>>> e4227e70
     )
     
     # Assert result is not None
